# interchat-html-to-schema

<<<<<<< HEAD
# HTML Dataset Analyzer

A tool that analyzes HTML files to extract dataset information using AI.

## Features

- Extract dataset column information from HTML files
- Process HTML content with or without tables
- Use AI to infer data schema from context
- Handle large files by chunking based on token limits
- Export results in JSON format

## Installation

1. Clone the repository:
   ```bash
   git clone https://github.com/yourusername/html-dataset-analyzer.git
   cd html-dataset-analyzer
   ```

2. Create a virtual environment (optional but recommended):
   ```bash
   python -m venv venv
   
   # On Windows
   venv\Scripts\activate
   
   # On macOS/Linux
   source venv/bin/activate
   ```

3. Install dependencies:
   ```bash
   pip install -r requirements.txt
   ```

4. Create a `.env` file in the project root with your OpenAI API key:
   ```
   OPENAI_API_KEY=your-api-key-here
   ```

## Usage

### Command Line Interface

```bash
# Basic usage
python -m src.main --file path/to/your/file.html

# Specify output file
python -m src.main --file path/to/your/file.html --output results.json

# Use raw HTML (default) or cleaned text
python -m src.main --file path/to/your/file.html --raw  # Use raw HTML
python -m src.main --file path/to/your/file.html  # Uses raw HTML by default

# Set maximum tokens per chunk
python -m src.main --file path/to/your/file.html --max-tokens 5000
```

### Python API

```python
from src.main import analyze_html_file

# Analyze a file
results = analyze_html_file(
    file_path="path/to/your/file.html",
    output_path="results.json",
    use_raw_html=True,
    max_chunk_tokens=7000
)

# Access results
print(results["final_summary"])
```

## Project Structure

```
html-dataset-analyzer/              # Root directory
├── .env                           # Environment variables (API keys, etc.)
├── README.md                      # Project documentation
├── requirements.txt               # Project dependencies
├── setup.py                       # Package setup information
├── .gitignore                     # Git ignore file
├── src/                           # Source code directory
│   ├── __init__.py                # Makes src a package
│   ├── main.py                    # Entry point for the application
│   ├── analyzer/                  # Core analyzer functionality
│   │   ├── __init__.py
│   │   ├── html_processor.py      # HTML cleaning and processing
│   │   ├── token_splitter.py      # Tokenization and chunking
│   │   └── schema_extractor.py    # Schema extraction logic
│   ├── ai/                        # AI-related functionality
│   │   ├── __init__.py
│   │   ├── client.py              # OpenAI client setup
│   │   └── prompts.py             # Prompt templates
│   └── utils/                     # Utility functions
│       ├── __init__.py
│       ├── file_utils.py          # File handling utilities
│       └── logging_utils.py       # Logging functionality
└── tests/                         # Tests directory
    ├── __init__.py
    └── ...
```

## Development

### Setting Up for Development

1. Install development dependencies:
   ```bash
   pip install -r requirements.txt
   ```

2. Run tests:
   ```bash
   pytest
   ```

3. Format code:
   ```bash
   black src/
   ```

### Adding New Features

1. Create new modules in the appropriate directory
2. Update the main entry point if needed
3. Add tests for new functionality
4. Update documentation

## License

MIT

## Acknowledgements

- [OpenAI](https://openai.com/) for providing the AI models
- [Beautiful Soup](https://www.crummy.com/software/BeautifulSoup/) for HTML parsing
- [tiktoken](https://github.com/openai/tiktoken) for token counting
=======
this is our AIPM project.

Team members:
Mohamad Naufal Nafian,
Akanksha Janna,
Praneetha Pratapa
>>>>>>> 58f5c1e2
<|MERGE_RESOLUTION|>--- conflicted
+++ resolved
@@ -1,153 +1,3 @@
 # interchat-html-to-schema
 
-<<<<<<< HEAD
-# HTML Dataset Analyzer
-
-A tool that analyzes HTML files to extract dataset information using AI.
-
-## Features
-
-- Extract dataset column information from HTML files
-- Process HTML content with or without tables
-- Use AI to infer data schema from context
-- Handle large files by chunking based on token limits
-- Export results in JSON format
-
-## Installation
-
-1. Clone the repository:
-   ```bash
-   git clone https://github.com/yourusername/html-dataset-analyzer.git
-   cd html-dataset-analyzer
-   ```
-
-2. Create a virtual environment (optional but recommended):
-   ```bash
-   python -m venv venv
-   
-   # On Windows
-   venv\Scripts\activate
-   
-   # On macOS/Linux
-   source venv/bin/activate
-   ```
-
-3. Install dependencies:
-   ```bash
-   pip install -r requirements.txt
-   ```
-
-4. Create a `.env` file in the project root with your OpenAI API key:
-   ```
-   OPENAI_API_KEY=your-api-key-here
-   ```
-
-## Usage
-
-### Command Line Interface
-
-```bash
-# Basic usage
-python -m src.main --file path/to/your/file.html
-
-# Specify output file
-python -m src.main --file path/to/your/file.html --output results.json
-
-# Use raw HTML (default) or cleaned text
-python -m src.main --file path/to/your/file.html --raw  # Use raw HTML
-python -m src.main --file path/to/your/file.html  # Uses raw HTML by default
-
-# Set maximum tokens per chunk
-python -m src.main --file path/to/your/file.html --max-tokens 5000
-```
-
-### Python API
-
-```python
-from src.main import analyze_html_file
-
-# Analyze a file
-results = analyze_html_file(
-    file_path="path/to/your/file.html",
-    output_path="results.json",
-    use_raw_html=True,
-    max_chunk_tokens=7000
-)
-
-# Access results
-print(results["final_summary"])
-```
-
-## Project Structure
-
-```
-html-dataset-analyzer/              # Root directory
-├── .env                           # Environment variables (API keys, etc.)
-├── README.md                      # Project documentation
-├── requirements.txt               # Project dependencies
-├── setup.py                       # Package setup information
-├── .gitignore                     # Git ignore file
-├── src/                           # Source code directory
-│   ├── __init__.py                # Makes src a package
-│   ├── main.py                    # Entry point for the application
-│   ├── analyzer/                  # Core analyzer functionality
-│   │   ├── __init__.py
-│   │   ├── html_processor.py      # HTML cleaning and processing
-│   │   ├── token_splitter.py      # Tokenization and chunking
-│   │   └── schema_extractor.py    # Schema extraction logic
-│   ├── ai/                        # AI-related functionality
-│   │   ├── __init__.py
-│   │   ├── client.py              # OpenAI client setup
-│   │   └── prompts.py             # Prompt templates
-│   └── utils/                     # Utility functions
-│       ├── __init__.py
-│       ├── file_utils.py          # File handling utilities
-│       └── logging_utils.py       # Logging functionality
-└── tests/                         # Tests directory
-    ├── __init__.py
-    └── ...
-```
-
-## Development
-
-### Setting Up for Development
-
-1. Install development dependencies:
-   ```bash
-   pip install -r requirements.txt
-   ```
-
-2. Run tests:
-   ```bash
-   pytest
-   ```
-
-3. Format code:
-   ```bash
-   black src/
-   ```
-
-### Adding New Features
-
-1. Create new modules in the appropriate directory
-2. Update the main entry point if needed
-3. Add tests for new functionality
-4. Update documentation
-
-## License
-
-MIT
-
-## Acknowledgements
-
-- [OpenAI](https://openai.com/) for providing the AI models
-- [Beautiful Soup](https://www.crummy.com/software/BeautifulSoup/) for HTML parsing
-- [tiktoken](https://github.com/openai/tiktoken) for token counting
-=======
-this is our AIPM project.
-
-Team members:
-Mohamad Naufal Nafian,
-Akanksha Janna,
-Praneetha Pratapa
->>>>>>> 58f5c1e2
+this is our AIPM project.